--- conflicted
+++ resolved
@@ -1,21 +1,16 @@
 package worker
 
 import (
-<<<<<<< HEAD
 	"context"
 	"fmt"
 	"testing"
 	"time"
-=======
-	"testing"
->>>>>>> 1733da1f
 
 	"github.com/gophish/gophish/config"
 	"github.com/gophish/gophish/mailer"
 	"github.com/gophish/gophish/models"
 )
 
-<<<<<<< HEAD
 type logMailer struct {
 	queue chan []mailer.Mail
 }
@@ -28,13 +23,8 @@
 	m.queue <- ms
 }
 
-// WorkerSuite is a suite of tests to cover API related functions
-type WorkerSuite struct {
-	suite.Suite
-=======
 // testContext is context to cover API related functions
 type testContext struct {
->>>>>>> 1733da1f
 	config *config.Config
 }
 
@@ -46,34 +36,16 @@
 	}
 	err := models.Setup(conf)
 	if err != nil {
-<<<<<<< HEAD
-		s.T().Fatalf("Failed creating database: %v", err)
-	}
-	s.config = conf
-	s.Nil(err)
-	s.setupCampaignDependencies()
-}
-
-func (s *WorkerSuite) TearDownTest() {
-	campaigns, _ := models.GetCampaigns(1)
-	for _, campaign := range campaigns {
-		models.DeleteCampaign(campaign.Id)
-=======
 		t.Fatalf("Failed creating database: %v", err)
->>>>>>> 1733da1f
 	}
 	ctx := &testContext{}
 	ctx.config = conf
+	createTestData(t, ctx)
 	return ctx
 }
 
-<<<<<<< HEAD
-func (s *WorkerSuite) setupCampaignDependencies() {
-	s.config.TestFlag = true
-=======
 func createTestData(t *testing.T, ctx *testContext) {
 	ctx.config.TestFlag = true
->>>>>>> 1733da1f
 	// Add a group
 	group := models.Group{Name: "Test Group"}
 	for i := 0; i < 10; i++ {
@@ -108,12 +80,11 @@
 	models.PostSMTP(&smtp)
 }
 
-func (s *WorkerSuite) setupCampaign(id int) (*models.Campaign, error) {
+func setupCampaign(id int) (*models.Campaign, error) {
 	// Setup and "launch" our campaign
 	// Set the status such that no emails are attempted
 	c := models.Campaign{Name: fmt.Sprintf("Test campaign - %d", id)}
 	c.UserId = 1
-<<<<<<< HEAD
 	template, err := models.GetTemplate(1, 1)
 	if err != nil {
 		return nil, err
@@ -130,10 +101,6 @@
 	if err != nil {
 		return nil, err
 	}
-=======
-	c.Template = template
-	c.Page = p
->>>>>>> 1733da1f
 	c.SMTP = smtp
 
 	group, err := models.GetGroup(1, 1)
@@ -149,14 +116,20 @@
 	return &c, err
 }
 
-func (s *WorkerSuite) TestMailLogGrouping() {
+func TestMailLogGrouping(t *testing.T) {
+	setupTest(t)
+
 	// Create the campaigns and unlock the maillogs so that they're picked up
 	// by the worker
 	for i := 0; i < 10; i++ {
-		campaign, err := s.setupCampaign(i)
-		s.Nil(err)
+		campaign, err := setupCampaign(i)
+		if err != nil {
+			t.Fatalf("error creating campaign: %v", err)
+		}
 		ms, err := models.GetMailLogsByCampaign(campaign.Id)
-		s.Nil(err)
+		if err != nil {
+			t.Fatalf("error getting maillogs for campaign: %v", err)
+		}
 		for _, m := range ms {
 			m.Unlock()
 		}
@@ -175,20 +148,18 @@
 		ms := <-lm.queue
 		maillog, ok := ms[0].(*models.MailLog)
 		if !ok {
-			s.T().Fatalf("unable to cast mail to models.MailLog")
+			t.Fatalf("unable to cast mail to models.MailLog")
 		}
 		expected := maillog.CampaignId
 		for _, m := range ms {
 			maillog, ok = m.(*models.MailLog)
 			if !ok {
-				s.T().Fatalf("unable to cast mail to models.MailLog")
+				t.Fatalf("unable to cast mail to models.MailLog")
 			}
 			got := maillog.CampaignId
-			s.Equal(expected, got)
+			if got != expected {
+				t.Fatalf("unexpected campaign ID received for maillog: got %d expected %d", got, expected)
+			}
 		}
 	}
-}
-
-func TestMailerSuite(t *testing.T) {
-	suite.Run(t, new(WorkerSuite))
 }